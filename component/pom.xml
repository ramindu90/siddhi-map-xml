--- conflicted
+++ resolved
@@ -103,14 +103,9 @@
                             org.wso2.extension.siddhi.map.xml.*
                         </Export-Package>
                         <Import-Package>
-<<<<<<< HEAD
-                            org.wso2.siddhi.core.*;version="${siddhi.version.range}",
-                            org.wso2.siddhi.query.api.*;version="${siddhi.version.range}",
-=======
                             io.siddhi.core.*;version="${siddhi.version.range}",
                             io.siddhi.query.api.*;version="${siddhi.version.range}",
                             io.siddhi.annotation.*;version="${siddhi.version.range}",
->>>>>>> c09ff8ef
                             *;resolution:=optional
                         </Import-Package>
                         <Include-Resource>
